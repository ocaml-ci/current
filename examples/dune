--- conflicted
+++ resolved
@@ -1,29 +1,22 @@
 (executables
-<<<<<<< HEAD
-  (names docker_build_local build_matrix docker_service sandmark)
-=======
   (public_names docker_build_local
                 docker_service
                 build_matrix
                 github
                 github_app
                 rpc_server
-                rpc_client)
+                rpc_client
+                sandmark)
   (package current_examples)
->>>>>>> 144ef295
   (libraries current
              current_web
              current_docker
              current_git
-<<<<<<< HEAD
-             current_sandmark
-             current_fs
-=======
              current_github
              current.fs
              current_rpc
+             current_sandmark
              capnp-rpc-unix
->>>>>>> 144ef295
              lwt.unix
              logs.fmt
              fmt.tty))