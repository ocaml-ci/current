let css =
  {|
  body {
    font-family: Roboto, sans-serif;
    background: white;
    color: #002000;
    margin: 0;
    padding: 0;
  }

  h2 {
    font-weight: 500;
  }

  a {
    color: #0F0EC0;
    text-decoration: none;
  }

  a:visited {
    color: #0F0EC0;
  }

  a:hover, a:active {
    color: #0200e9;
    text-decoration: underline;
  }

  code {
    font-family: 'Roboto Mono', monospace;
    font-size: 0.97rem;
  }

  input[type=text] {
    padding: 6px 12px;
  }

  input[type=submit] {
    padding: 6px 12px;
    cursor: pointer;
  }

  select {
    padding: 6px 0 6px 4px;
  }

  @media only screen and (min-width: 1000px) {
    select {
      min-width: 7em;
    }
  }

  nav {
    display: flex;
    justify-content: flex-start;
    align-items: center;
    margin: 0;
    padding: 0;
    background: #202020;
    color: #ddd;
    overflow: hidden;
    user-select: none;
  }

  nav img {
     margin: 8px;
     object-fit: contain;
     height: 29px;
  }

  nav .site-name {
    font-family: 'Roboto Mono', monospace;
    font-size: 0.97rem;
    margin: 0 1rem 0 0;
  }

  nav ul {
    display: flex;
    justify-content: flex-start;
    align-items: stretch;
    list-style-type: none;
    margin: 0;
    padding: 0;
  }

  nav li {
    display: flex;
    justify-content: flex-start;
    align-items: stretch;
  }

  nav ul.right {
    margin-left: auto;
    margin-right: 1rem;
  }

  nav ul.right form {
    padding: 0;
    background: none!important;
  }

  nav ul.right button {
    background: #202020;
    border: none;
    color: #ddd;
    text-decoration: none;
    padding-left: 0.5em;
    padding-right: 0.5em;
  }

  nav ul.right button:hover {
    color: white;
    background: linear-gradient(180deg, rgba(0, 0, 0, 0) 0%, rgba(0, 0, 0, 0) 50%, rgba(236,125,11,0.9) 51%, rgba(229,83,14,0.9) 100%);
  }

  nav a.nav-menu-option {
    display: block;
    color: #ddd;
    text-decoration: none;
    padding: 2ex 0.75em;
    transition: background 150ms, color 300ms;
    background: linear-gradient(180deg, rgba(0, 0, 0, 0) 0%, rgba(0, 0, 0, 0) 50%, rgba(236,125,11,0.9) 51%, rgba(229,83,14,0.9) 100%);
    background-size: 1px calc(200% + 1px);
  }

  nav a.nav-menu-option:visited {
    color: #ddd;
  }

  nav a.nav-menu-option:hover, nav a.nav-menu-option:active {
    color: white;
    background-position-y: -8px;
  }

  div#main {
    margin: 0.5em;
  }

  div#main object {
    max-width: 100%;
  }

  table.table {
    background: #fafafa;
    box-shadow: 0 1px 3px rgb(0 0 0 / 12%), 0 1px 2px rgb(0 0 0 / 24%);
    padding: 0;
    margin: 1ex 0 3ex 0;
    border-collapse: collapse;
    border: 2px solid transparent;
    border-radius: 8px;
    overflow: hidden;
  }

  table.table thead {
    background: rgb(229,103,14);
    background: linear-gradient(172deg, rgba(236,125,11,0.9) 0%, rgba(229,83,14,0.9) 100%);
    color: white;
  }

  table.table th {
    font-weight: 400;
    text-align: left;
    padding: 1ex 0.5em;
  }

  @media only screen and (min-width: 1000px) {
    table.table th {
      padding: 1.5ex 1em;
    }
  }

  table.table tbody tr {
    border-bottom: white 2px solid;
    transition: background 300ms;
  }

  table.table tbody tr:hover {
    background: #f0f0f0;
  }

  table.table td {
    padding: 1ex 0.5em;
  }

  @media only screen and (min-width: 1000px) {
    table.table td {
      padding: 1ex 1em;
    }
  }

  table.table tr td {
    padding-left: 0.5em;
    padding-right: 0.5em;
    border: 1px solid black;
  }

  table.table tr:nth-child(even) {
    background-color: gainsboro;
  }

  form {
    padding: 0.2em;
  }

  table.log-rules {
    width: 100%;
    max-width: 1200px;
  }

  table td input {
    box-sizing: border-box;
  }

  table.log-rules td input {
    width: 100%;
  }

  table.log-rules td.score {
    width: 4em;
  }

  table pre {
    margin: 0;
  }

  form.log-rules input {
    margin-right: 1rem;
  }

  div.build-history ol {
    display: inline;
    padding: 0;
  }

  div.build-history ol li {
    display: inline
  }

  div.build-history ol li + li:before {
      content: ", ";
      padding: 0 .2em;
  }

  ul.query-form {
    list-style-type: none;
    margin: 0.5ex 1em;
    padding-left: 0;
    width: 100%;
    display: flex;
    justify-content: flex-start;
    align-items: center;
    flex-wrap: wrap;
  }

  @media only screen and (max-width: 500px) {
    ul.query-form {
      flex-direction: column;
      align-items: flex-start;
    }
  }

  ul.query-form li {
    margin: 0.5ex 0;
    display: flex;
    justify-content: flex-start;
    align-items: center;
  }

  ul.query-form li select {
    margin-left: 0.5em;
    margin-right: 2em;
  }

  ul.query-form li input {
    margin-left: 0.5em;
    margin-right: 2em;
  }
<<<<<<< HEAD

  .settings-form select {
    margin-right: 1em;
  }
|} ^ Current_ansi.css
=======
>>>>>>> 8b6d09b1

  #line-numbers {
    color:black;
    display:block;
  }

  #line-numbers {
    float:left;
    margin:0 1em 0 -1em;
    border-right:1px solid;
    text-align:right;
  }

  #line-numbers span {
    display:block;
    padding:0 .5em 0 1em;
  }

  #line-numbers .highlight {
    background: lightgrey;
  }

|}
  ^ Current_ansi.css

let r =
  object
    inherit Resource.t

    val! can_get = `Viewer

    method! private get _ctx =
      let headers = Cohttp.Header.init_with "Content-Type" "text/css" in
      Utils.Server.respond_string ~status:`OK ~headers ~body:css ()
    (*   Server.respond_file ~fname:"style.css" () *)
  end<|MERGE_RESOLUTION|>--- conflicted
+++ resolved
@@ -275,14 +275,10 @@
     margin-left: 0.5em;
     margin-right: 2em;
   }
-<<<<<<< HEAD
-
+  
   .settings-form select {
     margin-right: 1em;
   }
-|} ^ Current_ansi.css
-=======
->>>>>>> 8b6d09b1
 
   #line-numbers {
     color:black;
